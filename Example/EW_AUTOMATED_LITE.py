--- conflicted
+++ resolved
@@ -13,14 +13,10 @@
 import readspec as rs
 import subprocess
 
-<<<<<<< HEAD
-path='/Users/stanislavdelaurentiis/Example/TEST_PHEW_LITE/'
-=======
 # Edit this path as needed
 path='/Users/alejo/PHEW/Example/TEST_PHEW_LITE/'
 if not os.path.exists(path):
     os.sys.exit('WARNING: Please edit the *path* object in this script before running it.')
->>>>>>> 7d5760c7
 
 spec_count=0
 determined=[]
@@ -45,12 +41,8 @@
         specname=spec.split('.')[0]
         try:
             specinfo=rs.read_spec(path+spec)
-<<<<<<< HEAD
-            ew.equivalent_width(specinfo, bandloc, xmin, xmax, exclude_min, exclude_max, mcmc=False, interactive=False, name=specname)
+            ew.equivalent_width(specinfo, bandloc, xmin, xmax, exclude_min, exclude_max, mc=False, interactive=False, name=specname)
             subprocess.call(['open', specname+'_EWfit.pdf'])
-=======
-            ew.equivalent_width(specinfo, bandloc, xmin, xmax, exclude_min, exclude_max, mc=False, interactive=False, name=specname)
->>>>>>> 7d5760c7
         except(AttributeError, ValueError):
             print(str(specname)+' is a FAULTED SPECTRUM')
             spec_count=spec_count-1
@@ -103,4 +95,3 @@
     writer=csv.DictWriter(f, fieldnames=['SPECNAME', 'EQW_MU', 'EQW_SIG'])
     writer.writerow({'SPECNAME':specname, 'EQW_MU':eqwmu, 'EQW_SIG':eqwsig})
     f.close()
-   